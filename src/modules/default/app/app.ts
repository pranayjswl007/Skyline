--- conflicted
+++ resolved
@@ -14,11 +14,7 @@
  */
 export enum Pages {
   home = "Home",
-<<<<<<< HEAD
-  repoConfig = "Pipeline Configuration",
-=======
   repoConfig = "Project Configuration",
->>>>>>> 679e1d0e
   metadataExplorer = "Metadata Explorer"
 }
 
